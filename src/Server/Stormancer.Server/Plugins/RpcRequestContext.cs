--- conflicted
+++ resolved
@@ -13,24 +13,15 @@
     /// Context used to interact with a request on the server
     /// </summary>
     /// <typeparam name="T">Type of the remote peer</typeparam>
-<<<<<<< HEAD
-    public class RequestContext<T> : IDisposable where T : IScenePeerClient
-=======
     public class RequestContext<T>:IDisposable where T : IScenePeerClient
->>>>>>> 13bbe925
     {
         private ISceneHost _scene;
         private ushort id;
         private bool _ordered;
         private T _peer;
         private byte _msgSent;
-<<<<<<< HEAD
-
-        private CancellationTokenSource _cts;
-=======
         private CancellationTokenSource _cts;
 
->>>>>>> 13bbe925
         /// <summary>
         /// Remote peer
         /// </summary>
@@ -128,17 +119,6 @@
         }
 
         /// <summary>
-<<<<<<< HEAD
-        /// Disposes the request context
-        /// </summary>
-        public void Dispose()
-        {
-            if (_cts != null)
-            {
-                _cts.Dispose();
-                _cts = null;
-                InputStream.Dispose();
-=======
         /// Disposes the context
         /// </summary>
         public void Dispose()
@@ -148,7 +128,6 @@
                 InputStream.Dispose();
                 _cts.Dispose();
                 _cts = null;
->>>>>>> 13bbe925
             }
         }
     }
