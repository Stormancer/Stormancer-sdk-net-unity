﻿using System.Reflection;
using System.Runtime.CompilerServices;
using System.Runtime.InteropServices;

// Les informations générales relatives à un assembly dépendent de 
// l'ensemble d'attributs suivant. Changez les valeurs de ces attributs pour modifier les informations
// associées à un assembly.
[assembly: AssemblyTitle("Stormancer.Server")]
[assembly: AssemblyDescription("Official Stormancer server application SDK.")]
[assembly: AssemblyConfiguration("")]
[assembly: AssemblyCompany("Stormancer")]
[assembly: AssemblyProduct("Stormancer.Server")]
[assembly: AssemblyCopyright("Copyright ©  2015")]
[assembly: AssemblyTrademark("")]
[assembly: AssemblyCulture("")]

// L'affectation de la valeur false à ComVisible rend les types invisibles dans cet assembly 
// aux composants COM.  Si vous devez accéder à un type dans cet assembly à partir de 
// COM, affectez la valeur true à l'attribut ComVisible sur ce type.
[assembly: ComVisible(false)]

// Le GUID suivant est pour l'ID de la typelib si ce projet est exposé à COM
[assembly: Guid("8ce81c1c-069d-42fd-89a0-c7e0970b6f22")]

// Les informations de version pour un assembly se composent des quatre valeurs suivantes :
//
//      Version principale
//      Version secondaire 
//      Numéro de build
//      Révision
//
// Vous pouvez spécifier toutes les valeurs ou indiquer les numéros de build et de révision par défaut 
// en utilisant '*', comme indiqué ci-dessous :
// [assembly: AssemblyVersion("1.0.*")]
<<<<<<< HEAD
[assembly: AssemblyVersion("1.3.3.1")]
[assembly: AssemblyFileVersion("1.3.3.1")]
=======
[assembly: AssemblyVersion("1.3.4.0")]
[assembly: AssemblyFileVersion("1.3.4.0")]
>>>>>>> e1149386
<|MERGE_RESOLUTION|>--- conflicted
+++ resolved
@@ -32,10 +32,5 @@
 // Vous pouvez spécifier toutes les valeurs ou indiquer les numéros de build et de révision par défaut 
 // en utilisant '*', comme indiqué ci-dessous :
 // [assembly: AssemblyVersion("1.0.*")]
-<<<<<<< HEAD
-[assembly: AssemblyVersion("1.3.3.1")]
-[assembly: AssemblyFileVersion("1.3.3.1")]
-=======
 [assembly: AssemblyVersion("1.3.4.0")]
-[assembly: AssemblyFileVersion("1.3.4.0")]
->>>>>>> e1149386
+[assembly: AssemblyFileVersion("1.3.4.0")]