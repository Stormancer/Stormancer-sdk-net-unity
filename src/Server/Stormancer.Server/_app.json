--- conflicted
+++ resolved
@@ -1,10 +1,6 @@
 {
     "host": {
-<<<<<<< HEAD
-        "version": "1.8.*",
-=======
         "version": "1.10.*",
->>>>>>> a3daec45
         "type": "NET45"
     },
     references: [
