﻿using MsgPack.Serialization;
using System;
using System.Collections.Concurrent;
using System.Collections.Generic;
using System.Linq;
using System.Reactive.Linq;
using System.Text;
using System.Threading.Tasks;
#if StormancerClient
#else
using Microsoft.AspNet.SignalR.Client;
using Microsoft.AspNet.SignalR;
#endif
using System.Threading;
using Newtonsoft.Json;
using System.IO;
using Stormancer.Client45.Infrastructure;
using Stormancer.Client45;
using Stormancer.Networking;
using Stormancer.Core;
using Stormancer.Cluster.Application;
using Stormancer.Dto;
using Stormancer.Plugins;
using Stormancer.Diagnostics;
using System.Diagnostics;

namespace Stormancer
{
    /// <summary>
    /// Stormancer client class
    /// </summary>
    /// <example>
    /// 
    /// </example>
    public class Client : IDisposable
    {
        private class ConnectionHandler : IConnectionManager
        {
            private long _current = 0;
            public long GenerateNewConnectionId()
            {
                return Interlocked.Increment(ref _current) - 1;
            }


            public void NewConnection(IConnection connection)
            {

            }

            public IConnection GetConnection(long id)
            {
                throw new NotImplementedException();
            }


            public void CloseConnection(IConnection connection, string reason)
            {

            }
            public int ConnectionCount { get { return 0; } }
        }
        private readonly ApiClient _apiClient;
        private readonly string _accountId;
        private readonly string _applicationName;
        private readonly int _pingInterval = 5000;

        private readonly PluginBuildContext _pluginCtx = new PluginBuildContext();
        private IConnection _serverConnection;

        private ITransport _transport;
        private IPacketDispatcher _dispatcher;

        private bool _initialized;

        private ITokenHandler _tokenHandler = new TokenHandler();

        private ConcurrentDictionary<string, TaskCompletionSource<bool>> _pendingTasksTcs = new ConcurrentDictionary<string, TaskCompletionSource<bool>>();

        private readonly ISerializer _systemSerializer = new MsgPackSerializer();

        private Stormancer.Networking.Processors.RequestProcessor _requestProcessor;
        private Stormancer.Processors.SceneDispatcher _scenesDispatcher;
        private Dictionary<string, ISerializer> _serializers = new Dictionary<string, ISerializer>();


        private CancellationTokenSource cts;
        private ushort _maxPeers;

        private Dictionary<string, string> _metadata;
        /// <summary>
        /// The name of the Stormancer server application the client is connected to.
        /// </summary>
        public string ApplicationName
        {
            get
            {
                return this._applicationName;
            }
        }


        private ILogger _logger = NullLogger.Instance;
        private readonly IScheduler _scheduler;

        /// <summary>
        /// An user specified logger.
        /// </summary>
        public ILogger Logger
        {
            get
            {
                return _logger;
            }
            set
            {
                if (value == null)
                {
                    _logger = NullLogger.Instance;
                }
                else
                {
                    _logger = value;
                }
            }
        }

        /// <summary>
        /// Creates a Stormancer client instance.
        /// </summary>
        /// <param name="configuration">A configuration instance containing options for the client.</param>
        public Client(ClientConfiguration configuration)
        {
<<<<<<< HEAD
            this.DependencyResolver = new DefaultDependencyResolver();
=======
            this._pingInterval = configuration.PingInterval;
>>>>>>> 0aa6d925
            this._scheduler = configuration.Scheduler;
            this._logger = configuration.Logger;
            this._accountId = configuration.Account;
            this._applicationName = configuration.Application;
            _apiClient = new ApiClient(configuration, _tokenHandler);
            this._transport = configuration.TransportFactory(new Dictionary<string, object> { { "ILogger", this._logger }, { "IScheduler", this._scheduler } });
            this._dispatcher = configuration.Dispatcher;
            _requestProcessor = new Stormancer.Networking.Processors.RequestProcessor(_logger, Enumerable.Empty<IRequestModule>());

            _scenesDispatcher = new Processors.SceneDispatcher();
            this._dispatcher.AddPRocessor(_requestProcessor);
            this._dispatcher.AddPRocessor(_scenesDispatcher);
            this._metadata = configuration._metadata;

            foreach (var serializer in configuration.Serializers)
            {
                this._serializers.Add(serializer.Name, serializer);
            }

            this._metadata.Add("serializers", string.Join(",", this._serializers.Keys));
            this._metadata.Add("transport", _transport.Name);
            this._metadata.Add("version", "1.0.0a");
            this._metadata.Add("platform", "NET45");
            this._metadata.Add("protocol", "2");

            this._maxPeers = configuration.MaxPeers;

            foreach (var plugin in configuration.Plugins)
            {
                plugin.Build(_pluginCtx);
            }
            if (_pluginCtx.ClientCreated != null)
                _pluginCtx.ClientCreated(this);
            Initialize();

        }
        private Stopwatch _watch = new Stopwatch();

        /// <summary>
        /// Synchronized clock with the server.
        /// </summary>
        public long Clock
        {
            get
            {
                return _watch.ElapsedMilliseconds + _offset;
            }
        }

        /// <summary>
        /// Last ping value with the cluster.
        /// </summary>
        /// <remarks>
        /// 0 means that no mesure has be made yet.
        /// </remarks>
        public long LastPing
        {
            get;
            private set;
        }
        private long _offset;

        private void Initialize()
        {
            if (!_initialized)
            {
                _initialized = true;

                _transport.PacketReceived += _transport_PacketReceived;

                _watch.Start();

            }

        }

        void _transport_PacketReceived(Stormancer.Core.Packet obj)
        {
            if (_pluginCtx.PacketReceived != null)
            {
                _pluginCtx.PacketReceived(obj);
            }
            _dispatcher.DispatchPacket(obj);
        }


        /// <summary>
        /// Returns a public scene (accessible without authentication)
        /// </summary>
        /// <remarks>
        /// The effective connection happens when "Connect" is called on the scene.
        /// </remarks>
        /// <param name="sceneId">The id of the scene to connect to.</param>
        /// <param name="userData">User data that should be associated to the connection.</param>
        /// <returns>A task returning the scene</returns>
        public async Task<Scene> GetPublicScene<T>(string sceneId, T userData)
        {
            var ci = await _apiClient.GetSceneEndpoint(this._accountId, this._applicationName, sceneId, userData);


            return await GetScene(sceneId, ci);
        }

        private async Task<U> SendSystemRequest<T, U>(byte id, T parameter)
        {
            var packet = await _requestProcessor.SendSystemRequest(_serverConnection, id, s =>
            {
                _systemSerializer.Serialize(parameter, s);
            });
            var result = _systemSerializer.Deserialize<U>(packet.Stream);

            return result;
        }

        private Task UpdateServerMetadata()
        {
            return _requestProcessor.SendSystemRequest(_serverConnection, (byte)SystemRequestIDTypes.ID_SET_METADATA, s =>
            {
                _systemSerializer.Serialize(_serverConnection.Metadata, s);
            });
        }
        private async Task SyncClockImpl()
        {
            try
            {
                long tStart = _watch.ElapsedMilliseconds;
                var response = await _requestProcessor.SendSystemRequest(_serverConnection, (byte)SystemRequestIDTypes.ID_PING, s =>
                {
                    s.Write(BitConverter.GetBytes((ulong)tStart), 0, 8);
                }, PacketPriority.IMMEDIATE_PRIORITY);
                ulong tRef;
                long tEnd = _watch.ElapsedMilliseconds;
                using (var reader = new BinaryReader(response.Stream))
                {
                    tRef = reader.ReadUInt64();

                }
                LastPing = tEnd - tStart;
                _offset = (long)tRef - LastPing / 2 - tStart;
            }
            catch (Exception)
            {
                _logger.Error("ping", "failed to ping server.");
            };
        }
        private IDisposable _syncClockSubscription;
        private void StartSyncClock()
        {

            _syncClockSubscription = _scheduler.SchedulePeriodic(_pingInterval, () => { var _ = SyncClockImpl(); });
        }

        private async Task<Scene> GetScene(string sceneId, SceneEndpoint ci)
        {
            if (_serverConnection == null)
            {
                if (!_transport.IsRunning)
                {
                    cts = new CancellationTokenSource();
                    _transport.Start("client", new ConnectionHandler(), cts.Token, null, (ushort)(_maxPeers + 1));
                   
                }
                _serverConnection = await _transport.Connect(ci.TokenData.Endpoints[_transport.Name]);

                foreach (var kvp in _metadata)
                {
                    _serverConnection.Metadata[kvp.Key] = kvp.Value;
                }
                await UpdateServerMetadata();

                if (ci.TokenData.Version > 0)
                {
                    StartSyncClock();
                }
            }
            var parameter = new Stormancer.Dto.SceneInfosRequestDto { Metadata = _serverConnection.Metadata, Token = ci.Token };

            var result = await SendSystemRequest<Stormancer.Dto.SceneInfosRequestDto, Stormancer.Dto.SceneInfosDto>((byte)SystemRequestIDTypes.ID_GET_SCENE_INFOS, parameter);

            if (_serverConnection.GetComponent<ISerializer>() == null)
            {
                if (result.SelectedSerializer == null)
                {
                    throw new InvalidOperationException("No seralizer selected.");
                }
                _serverConnection.RegisterComponent(_serializers[result.SelectedSerializer]);
                _serverConnection.Metadata.Add("serializer", result.SelectedSerializer);
            }
            await UpdateServerMetadata();
            var scene = new Scene(this._serverConnection, this, sceneId, ci.Token, result);

            if (_pluginCtx.SceneCreated != null)
            {
                _pluginCtx.SceneCreated(scene);
            }
            return scene;


        }


        /// <summary>
        /// Returns a private scene (requires a token obtained from strong authentication with the Stormancer API.
        /// </summary>
        /// <remarks>
        /// The connection happens when the method `Connect` is called on the scene object. Note that when you call GetScene, 
        /// a connection token is requested from the Stormancer API.this token is only valid for a few minutes: Don't get scenes
        /// a long time before connecting to them.
        /// </remarks>
        /// <param name="token">The token securing the connection.</param>
        /// <returns>A task returning the scene object on completion.</returns>
        public async Task<Scene> GetScene(string token)
        {
            var ci = _tokenHandler.DecodeToken(token);
            return await GetScene(ci.TokenData.SceneId, ci);
        }

        internal async Task ConnectToScene(Scene scene, string token, IEnumerable<Route> localRoutes)
        {
            var parameter = new Stormancer.Dto.ConnectToSceneMsg
            {
                Token = token,
                Routes = localRoutes.Select(r => new Stormancer.Dto.RouteDto
                {
                    Handle = r.Handle,
                    Metadata = r.Metadata,
                    Name = r.Name
                }).ToList(),
                ConnectionMetadata = _serverConnection.Metadata
            };
            var result = await this.SendSystemRequest<Stormancer.Dto.ConnectToSceneMsg, Stormancer.Dto.ConnectionResult>((byte)SystemRequestIDTypes.ID_CONNECT_TO_SCENE, parameter);
            scene.CompleteConnectionInitialization(result);
            _scenesDispatcher.AddScene(scene);

            //Send ready message. It will fires the Connected event on the server. If not sent, the connection to the scene will timeout.
            //await _requestProcessor.SendSystemRequest(_serverConnection, (byte)SystemRequestIDTypes.ID_SCENE_READY, s =>
            //{
            //    s.WriteByte(scene.Handle);
            //});

            if (_pluginCtx.SceneConnected != null)
            {
                _pluginCtx.SceneConnected(scene);
            }
        }


        internal async Task Disconnect(Scene scene, byte sceneHandle)
        {
            await this.SendSystemRequest<byte, Stormancer.Dto.Empty>((byte)SystemRequestIDTypes.ID_DISCONNECT_FROM_SCENE, sceneHandle);
            this._scenesDispatcher.RemoveScene(sceneHandle);
            if (_pluginCtx.SceneDisconnected != null)
                _pluginCtx.SceneDisconnected(scene);
        }


        /// <summary>
        /// Disconnects the client.
        /// </summary>
        public void Disconnect()
        {
            if (_serverConnection != null)
            {
                _serverConnection.Close();
            }

        }

        private bool _disposed;

        /// <summary>
        /// Disposes the client object.
        /// </summary>
        /// <remarks>
        /// Calls the *Disconnect* method  to shutdown the transport gracefully.
        /// </remarks>
        public void Dispose()
        {
            if (!this._disposed)
            {
                this._disposed = true;
                if (_syncClockSubscription != null)
                {
                    _syncClockSubscription.Dispose();
                }
                Disconnect();

            }

        }


        /// <summary>
        /// The client's unique stormancer Id. Returns null if the Id has not been acquired yet (connection still in progress).
        /// </summary>
        public long? Id { get { return this._transport.Id; } }

        /// <summary>
        /// The server connection's ping, in milliseconds.
        /// </summary>
        public int ServerPing { get { return this._serverConnection.Ping; } }

        /// <summary>
        /// The name of the transport used for connecting to the server.
        /// </summary>
        public string ServerTransportType { get { return this._transport.Name; } }

        /// <summary>
        /// Returns statistics about the connection to the server.
        /// </summary>
        /// <returns>The required statistics</returns>
        public IConnectionStatistics GetServerConnectionStatistics()
        {
            return this._serverConnection.GetConnectionStatistics();
        }

        /// <summary>
        /// Client's dependency resolver
        /// </summary>
        public IDependencyResolver DependencyResolver
        {
            get;
            private set;
        }
    }

}<|MERGE_RESOLUTION|>--- conflicted
+++ resolved
@@ -131,11 +131,8 @@
         /// <param name="configuration">A configuration instance containing options for the client.</param>
         public Client(ClientConfiguration configuration)
         {
-<<<<<<< HEAD
+            this._pingInterval = configuration.PingInterval;
             this.DependencyResolver = new DefaultDependencyResolver();
-=======
-            this._pingInterval = configuration.PingInterval;
->>>>>>> 0aa6d925
             this._scheduler = configuration.Scheduler;
             this._logger = configuration.Logger;
             this._accountId = configuration.Account;
