--- conflicted
+++ resolved
@@ -32,10 +32,5 @@
 // You can specify all the values or you can default the Build and Revision Numbers 
 // by using the '*' as shown below:
 // [assembly: AssemblyVersion("1.0.*")]
-<<<<<<< HEAD
-[assembly: AssemblyVersion("1.2.0.10")]
-[assembly: AssemblyFileVersion("1.2.0.10")]
-=======
 [assembly: AssemblyVersion("1.2.1.0")]
-[assembly: AssemblyFileVersion("1.2.1.0")]
->>>>>>> 7c0c048b
+[assembly: AssemblyFileVersion("1.2.1.0")]