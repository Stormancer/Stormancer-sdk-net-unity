--- conflicted
+++ resolved
@@ -103,6 +103,7 @@
             }
         }
 
+
         /// <summary>
         /// Registers a route on the local peer.
         /// </summary>
@@ -130,16 +131,15 @@
             }
 
             OnMessage(route).Subscribe(handler);
+
         }
 
         public IObservable<Packet<IScenePeer>> OnMessage(Route route)
         {
-<<<<<<< HEAD
-=======
            // var index = route.Handle;
->>>>>>> f14cabe1
             var observable = Observable.Create<Packet<IScenePeer>>(observer =>
             {
+
                 Action<Packet> action = (data) =>
                 {
                     var packet = new Packet<IScenePeer>(Host, data.Stream, data.Metadata);
@@ -154,7 +154,6 @@
             });
             return observable;
         }
-
         /// <summary>
         /// Creates an IObservable&lt;Packet&gt; instance that listen to events on the specified route.
         /// </summary>
@@ -204,22 +203,6 @@
             }
 
             _peer.SendToScene(this.Handle, routeObj.Handle, writer, priority, reliability);//.SendPacket(routeObj, writer, priority, reliability, channel);
-        }
-
-        /// <summary>
-        /// Connects the scene to the server.
-        /// </summary>
-        /// <returns>A task completed once the connection is complete.</returns>
-        /// <remarks>
-        /// The task is susceptible to throw an exception in case of connection error.
-        /// </remarks>
-        public Task Connect()
-        {
-            return this._client.ConnectToScene(this, this._token, this._localRoutesMap.Values)
-                .Then(() =>
-                {
-                    this.Connected = true;
-                });
         }
 
         /// <summary>
@@ -244,6 +227,22 @@
             //    this.Connected = false;
         }
 
+        /// <summary>
+        /// Connects the scene to the server.
+        /// </summary>
+        /// <returns>A task completed once the connection is complete.</returns>
+        /// <remarks>
+        /// The task is susceptible to throw an exception in case of connection error.
+        /// </remarks>
+        public Task Connect()
+        {
+            return this._client.ConnectToScene(this, this._token, this._localRoutesMap.Values)
+                .Then(() =>
+                {
+                    this.Connected = true;
+                });
+        }
+
         internal void CompleteConnectionInitialization(ConnectionResult cr)
         {
             this._handle = cr.SceneHandle;
